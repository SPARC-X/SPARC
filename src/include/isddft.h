--- conflicted
+++ resolved
@@ -21,11 +21,8 @@
 
 #include <mpi.h>
 #include <complex.h>
-<<<<<<< HEAD
 #include <stdio.h>
-=======
 #include "dssq.h"
->>>>>>> adfe6a81
 
 // max length of pseudopotential path
 #define L_PSD 4096
