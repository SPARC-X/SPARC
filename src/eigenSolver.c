--- conflicted
+++ resolved
@@ -46,9 +46,11 @@
 #include "isddft.h"
 #include "parallelization.h"
 
+#if USE_PCE
 #include <libpce.h>
 #include "hamstruct.h"
 #include "ca3dmm.h"
+#endif
 
 #define max(a,b) ((a)>(b)?(a):(b))
 #define min(a,b) ((a)<(b)?(a):(b))
@@ -104,11 +106,15 @@
  * @ brief: Main function of Chebyshev filtering 
  */
 
+#if USE_PCE
 void eigSolve_CheFSI(int rank, SPARC_OBJ *pSPARC, int SCFcount, double error,
                      Hybrid_Decomp *hd, Chebyshev_Info *cheb, Eig_Info *Eigvals,
                      Our_Hamiltonian_Struct *ham_struct, 
                      Psi_Info *Psi1, Psi_Info *Psi2, Psi_Info *Psi3,
                      MPI_Comm kptcomm, MPI_Comm dmcomm, MPI_Comm blacscomm)
+#else
+void eigSolve_CheFSI(int rank, SPARC_OBJ *pSPARC, int SCFcount, double error)
+#endif
 {
     // Set up for CheFSI function
     if(pSPARC->spincomm_index < 0) return; 
@@ -235,11 +241,15 @@
         // 2) Chebyshev filtering,          3) Projection, 
         // 4) Solve projected eigenproblem, 5) Subspace rotation
         for (spn_i = 0; spn_i < pSPARC->Nspin_spincomm; spn_i++)
+#if USE_PCE
             CheFSI(pSPARC, lambda_cutoff, x0, count, 0, spn_i, 
                    hd, cheb, Eigvals,
                    ham_struct,
                    Psi1, Psi2, Psi3,
                    kptcomm, dmcomm, blacscomm);
+#else
+            CheFSI(pSPARC, lambda_cutoff, x0, count, 0, spn_i);
+#endif
 
         t1 = MPI_Wtime();
         
@@ -268,7 +278,9 @@
 
         pSPARC->Efermi = Calculate_occupation(pSPARC, eigmin_g-1.0, eigmax_g+1.0, 1e-12, 100); 
 
+#if USE_PCE
         PCE_Occ_Set(Eigvals, hd, pSPARC->occ);
+#endif
 
         
         // check occupation (if Nstates is large enough) for every SCF
@@ -330,11 +342,15 @@
 /**
  * @brief   Apply Chebyshev-filtered subspace iteration steps.
  */
+#if USE_PCE
 void CheFSI(SPARC_OBJ *pSPARC, double lambda_cutoff, double *x0, int count, int k, int spn_i,
             Hybrid_Decomp *hd, Chebyshev_Info *cheb, Eig_Info *Eigvals,
             Our_Hamiltonian_Struct *ham_struct, 
             Psi_Info *Psi1, Psi_Info *Psi2, Psi_Info *Psi3,
             MPI_Comm kptcomm, MPI_Comm dmcomm, MPI_Comm blacscomm)
+#else
+void CheFSI(SPARC_OBJ *pSPARC, double lambda_cutoff, double *x0, int count, int k, int spn_i)
+#endif
 {
     int rank, rank_spincomm, nproc_kptcomm;
     MPI_Comm_rank(MPI_COMM_WORLD, &rank);
@@ -344,10 +360,12 @@
     // determine the constants for performing chebyshev filtering
     Chebyshevfilter_constants(pSPARC, x0, &lambda_cutoff, &pSPARC->eigmin[spn_i], &pSPARC->eigmax[spn_i], count, k, spn_i);
    
+#if USE_PCE
     cheb->filter_left = lambda_cutoff;
     cheb->filter_right = pSPARC->eigmax[spn_i];
     cheb->min_eig = pSPARC->eigmin[spn_i];
     cheb->order = pSPARC->ChebDegree;
+#endif
 
 #ifdef DEBUG
             if (!rank && spn_i == 0) {
@@ -378,7 +396,6 @@
     #ifdef USE_EVA_MODULE
     if (CheFSI_use_EVA == 1)
     {
-      exit(-1);
         EVA_Chebyshev_Filtering(
             pSPARC, pSPARC->DMVertices_dmcomm, pSPARC->Nband_bandcomm, 
             pSPARC->ChebDegree, lambda_cutoff, pSPARC->eigmax[spn_i], pSPARC->eigmin[spn_i],
@@ -387,6 +404,7 @@
     } else {
     #endif
     
+    #if USE_PCE
       printf("spn_i: %i, size_s: %i\n", spn_i, size_s);
       const char* s_libpce_use_scalapack_matmats = getenv("LIBPCE_USE_SCALAPACK_MATMATS");
       int libpce_use_scalapack_matmats = 0;
@@ -411,10 +429,6 @@
                              hd->local_num_cols, Psi1, Psi2,
                              ham_struct->communication_device, ham_struct->compute_device, Psi3);
     
-        //  ChebyshevFiltering(pSPARC, pSPARC->DMVertices_dmcomm, pSPARC->Xorb + spn_i*size_s, 
-        //                     pSPARC->Yorb, pSPARC->Nband_bandcomm, 
-        //                     pSPARC->ChebDegree, lambda_cutoff, pSPARC->eigmax[spn_i], pSPARC->eigmin[spn_i], k, spn_i, 
-        //                     pSPARC->dmcomm, &t_temp);
 
         // for(int i = 0;  i < hd->local_num_cols * hd->local_num_fd; i++) {
         //   double res = fabs(pSPARC->Yorb[i]- Psi2->data[i]);
@@ -424,6 +438,13 @@
         //   }
         // }
         // memcpy(pSPARC->Yorb, Psi2->data, hd->local_num_cols * hd->local_num_fd * sizeof(double));
+    #else /*USE_PCE */
+
+        ChebyshevFiltering(pSPARC, pSPARC->DMVertices_dmcomm, pSPARC->Xorb + spn_i*size_s, 
+                           pSPARC->Yorb, pSPARC->Nband_bandcomm, 
+                           pSPARC->ChebDegree, lambda_cutoff, pSPARC->eigmax[spn_i], pSPARC->eigmin[spn_i], k, spn_i, 
+                           pSPARC->dmcomm, &t_temp);
+    #endif /* USE_PCE */
 
     #ifdef USE_EVA_MODULE
     }
@@ -437,7 +458,9 @@
     
     t1 = MPI_Wtime();
     // ** calculate projected Hamiltonian and overlap matrix ** //
-    #ifdef USE_DP_SUBEIG
+#ifdef USE_DP_SUBEIG
+
+#if USE_PCE
       double b_HY = MPI_Wtime();
       Our_Hamiltonian(ham_struct, Psi2, Psi1, 0);
       double a_HY = MPI_Wtime();
@@ -509,16 +532,14 @@
     if (rank == 0 && spn_i == 0) 
         printf("DP_Project_Hamiltonian, rank 0, DP_Project_Hamiltonian used %.3lf ms\n", 1000.0 * (a_PsiTPsi - b_HY));
     #endif
-
-    //  DP_Project_Hamiltonian(
-    //      pSPARC, pSPARC->DMVertices_dmcomm, pSPARC->Yorb + spn_i*size_s, 
-    //      pSPARC->Hp, pSPARC->Mp, spn_i
-    //  );
-    //DP_Project_Hamiltonian(
-    //    pSPARC, pSPARC->DMVertices_dmcomm, pSPARC->Yorb, 
-    //    pSPARC->Hp, pSPARC->Mp, spn_i
-    //);
       MPI_Barrier(kptcomm);
+#else /* USE_LIBPCE */
+
+    DP_Project_Hamiltonian(
+        pSPARC, pSPARC->DMVertices_dmcomm, pSPARC->Yorb, 
+        pSPARC->Hp, pSPARC->Mp, spn_i
+    );
+#endif /* USE_LIBPCE */
 
     // DP_CheFSI_t DP_CheFSI = (DP_CheFSI_t) pSPARC->DP_CheFSI;
     // if(rank == 0) {
@@ -530,8 +551,7 @@
     //       }
     //     }
     // }
-    #else
-      exit(-1);
+    #else /* USE_DP_SUBEIG */
     // allocate memory for block cyclic format of the wavefunction
     if (pSPARC->npband > 1) {
         pSPARC->Yorb_BLCYC = (double *)malloc(
@@ -540,7 +560,8 @@
     }
     Project_Hamiltonian(pSPARC, pSPARC->DMVertices_dmcomm, pSPARC->Yorb, 
                         pSPARC->Hp, pSPARC->Mp, k, spn_i, pSPARC->dmcomm);
-    #endif
+    #endif /*USE_DP_SUBEIG */
+
     t2 = MPI_Wtime();
     #ifdef DEBUG
     if(!rank && spn_i == 0) printf("Total time for projection: %.3f ms\n", (t2-t1)*1e3);
@@ -549,6 +570,7 @@
     t1 = MPI_Wtime();
     // ** solve the generalized eigenvalue problem Hp * Q = Mp * Q * Lambda **//
     #ifdef USE_DP_SUBEIG
+#if USE_PCE
     if(libpce_use_scalapack_matmats) {
     PCE_Eigensolve_Scalapack(Eigvals, hd, &H_s, &M_s, &se,  ham_struct->communication_device, ham_struct->compute_device, kptcomm);
     } else {
@@ -563,7 +585,6 @@
 
 
 
-    // DP_Solve_Generalized_EigenProblem(pSPARC, spn_i);
     //PCE_Eig_Get(Eigvals, hd, pSPARC->lambda);
 
     // if(rank == 0) {
@@ -578,22 +599,20 @@
     if(!libpce_use_scalapack_matmats) {
       PCE_Mat_Destroy(&M_s);
     }
+#else /* USE_PCE */
+     DP_Solve_Generalized_EigenProblem(pSPARC, spn_i);
+#endif /* USE_PCE */
+
 
     //PCE_Eig_Get(&Eigvals, &hd, pSPARC->lambda);
-    #else
-      exit(-1);
+    #else /* USE_DP_SUBEIG */
     Solve_Generalized_EigenProblem(pSPARC, k, spn_i);
     #endif
     
     t3 = MPI_Wtime();
+#if USE_PCE
     PCE_Eig_Get(Eigvals, hd, pSPARC->lambda, kptcomm);
-    // if eigvals are calculated in root process, then bcast the eigvals
-<<<<<<< HEAD
-    // if (pSPARC->useLAPACK == 1 && nproc_kptcomm > 1) {
-    //     MPI_Bcast(pSPARC->lambda, pSPARC->Nstates * pSPARC->Nspin_spincomm, 
-    //               MPI_DOUBLE, 0, pSPARC->kptcomm); // TODO: bcast in blacscomm if possible
-    // }
-=======
+#else /* USE_PCE */
     // SPARCX_ACCEL_NOTE Need to add this to propagate GPU calculated eigenvalues back to the other MPI tasks
     #ifdef SPARCX_ACCEL
     if (pSPARC->useACCEL == 1 && nproc_kptcomm > 1) 
@@ -604,7 +623,7 @@
                   MPI_DOUBLE, 0, pSPARC->kptcomm); // TODO: bcast in blacscomm if possible
     }
     #endif //SPARCX_ACCEL
->>>>>>> 787ad8e6
+#endif /* USE_PCE */
     
     t2 = MPI_Wtime();
     #ifdef DEBUG
@@ -632,8 +651,7 @@
     t1 = MPI_Wtime();
     // ** subspace rotation ** //
     #ifdef USE_DP_SUBEIG
-      // DP_Subspace_Rotation(pSPARC, pSPARC->Xorb + spn_i*size_s);
-
+#if USE_PCE
     ca3dmm_engine_p mult_subsp;
     if(libpce_use_scalapack_matmats) {
       PCE_Subspace_Rotation_Scalapack(hd, Psi2, &H_s, Psi1, &se, ham_struct->communication_device,
@@ -647,8 +665,11 @@
       ca3dmm_engine_free(&mult_subsp);
     }
       printf("ABCD\n");
-    #else
-      exit(-1);
+#else /* USE_PCE */
+       DP_Subspace_Rotation(pSPARC, pSPARC->Xorb + spn_i*size_s);
+#endif
+
+    #else /* USE_DP_SUBEIG */
     double *YQ_BLCYC;
     if (pSPARC->npband > 1) {
         // find Y * Q, store the result in Xorb (band+domain) and YQ_BLCYC (block cyclic format)
@@ -666,7 +687,7 @@
         free(pSPARC->Yorb_BLCYC);
         pSPARC->Yorb_BLCYC = NULL;
     }
-    #endif
+    #endif /* USE_DP_SUBEIG */
     t2 = MPI_Wtime();
     #ifdef DEBUG
     if(!rank) printf("Total time for subspace rotation: %.3f ms\n", (t2-t1)*1e3);
