--- conflicted
+++ resolved
@@ -381,7 +381,6 @@
         );
     } else {
     #endif
-<<<<<<< HEAD
     
       printf("spn_i: %i, size_s: %i\n", spn_i, size_s);
       const char* s_libpce_use_scalapack_matmats = getenv("LIBPCE_USE_SCALAPACK_MATMATS");
@@ -408,7 +407,7 @@
                              ham_struct->communication_device, ham_struct->compute_device, Psi3);
     
         //  ChebyshevFiltering(pSPARC, pSPARC->DMVertices_dmcomm, pSPARC->Xorb + spn_i*size_s, 
-        //                     pSPARC->Yorb + spn_i*size_s, pSPARC->Nband_bandcomm, 
+        //                     pSPARC->Yorb, pSPARC->Nband_bandcomm, 
         //                     pSPARC->ChebDegree, lambda_cutoff, pSPARC->eigmax[spn_i], pSPARC->eigmin[spn_i], k, spn_i, 
         //                     pSPARC->dmcomm, &t_temp);
 
@@ -421,12 +420,6 @@
         // }
         // memcpy(pSPARC->Yorb, Psi2->data, hd->local_num_cols * hd->local_num_fd * sizeof(double));
 
-=======
-        ChebyshevFiltering(pSPARC, pSPARC->DMVertices_dmcomm, pSPARC->Xorb + spn_i*size_s, 
-                           pSPARC->Yorb, pSPARC->Nband_bandcomm, 
-                           pSPARC->ChebDegree, lambda_cutoff, pSPARC->eigmax[spn_i], pSPARC->eigmin[spn_i], k, spn_i, 
-                           pSPARC->dmcomm, &t_temp);
->>>>>>> 78a751b9
     #ifdef USE_EVA_MODULE
     }
     #endif
@@ -440,7 +433,6 @@
     t1 = MPI_Wtime();
     // ** calculate projected Hamiltonian and overlap matrix ** //
     #ifdef USE_DP_SUBEIG
-<<<<<<< HEAD
       double b_HY = MPI_Wtime();
       Our_Hamiltonian(ham_struct, Psi2, Psi1, 0);
       double a_HY = MPI_Wtime();
@@ -517,6 +509,10 @@
     //      pSPARC, pSPARC->DMVertices_dmcomm, pSPARC->Yorb + spn_i*size_s, 
     //      pSPARC->Hp, pSPARC->Mp, spn_i
     //  );
+    //DP_Project_Hamiltonian(
+    //    pSPARC, pSPARC->DMVertices_dmcomm, pSPARC->Yorb, 
+    //    pSPARC->Hp, pSPARC->Mp, spn_i
+    //);
       MPI_Barrier(kptcomm);
 
     // DP_CheFSI_t DP_CheFSI = (DP_CheFSI_t) pSPARC->DP_CheFSI;
@@ -531,15 +527,7 @@
     // }
     #else
       exit(-1);
-    Project_Hamiltonian(pSPARC, pSPARC->DMVertices_dmcomm, pSPARC->Yorb + spn_i*size_s, 
-=======
-    DP_Project_Hamiltonian(
-        pSPARC, pSPARC->DMVertices_dmcomm, pSPARC->Yorb, 
-        pSPARC->Hp, pSPARC->Mp, spn_i
-    );
-    #else
     Project_Hamiltonian(pSPARC, pSPARC->DMVertices_dmcomm, pSPARC->Yorb, 
->>>>>>> 78a751b9
                         pSPARC->Hp, pSPARC->Mp, k, spn_i, pSPARC->dmcomm);
     #endif
     t2 = MPI_Wtime();
