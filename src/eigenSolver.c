--- conflicted
+++ resolved
@@ -444,28 +444,24 @@
       // Perform Psi^T*Psi
       ca3dmm_engine_p mult_ptp;
       scalapack_engine se;
+      eigensolve_engine ee;
       Mat_Info        M_s;
       PCE_Scalapack_Init(&se);
       PCE_Mat_Init(&M_s);
 
       // M_s= Psi^T Psi
       //TODO: Fix comm
-<<<<<<< HEAD
-
-      eigensolve_engine ee;
-      PCE_Calc_eigenvalue_dist(hd, &ee, kptcomm);
-
-      PCE_PsiTPsi(hd, Psi2, &mult_ptp, &M_s, &ee, ham_struct->communication_device, ham_struct->compute_device, kptcomm, dmcomm);
-=======
+
+
       if(libpce_use_scalapack_matmats) {
         PCE_Internal_Calculate_Eigval_Dist(hd, &se, ham_struct->compute_device, kptcomm, dmcomm);
         PCE_PsiTPsi_Scalapack(hd, Psi2, &se, &M_s, ham_struct->communication_device, ham_struct->compute_device, kptcomm, dmcomm);
       } else {
-      PCE_PsiTPsi(hd, Psi2, &mult_ptp, &M_s, ham_struct->communication_device, ham_struct->compute_device, kptcomm, dmcomm);
+        PCE_Calc_eigenvalue_dist(hd, &ee, kptcomm);
+        PCE_PsiTPsi(hd, Psi2, &mult_ptp, &M_s, &ee, ham_struct->communication_device, ham_struct->compute_device, kptcomm, dmcomm);
       }
 
 
->>>>>>> 106a2360
 #if USE_GPU
       if(ham_struct->compute_device == DEVICE_TYPE_DEVICE) {
         gpuErrchk( cudaPeekAtLastError() );
@@ -483,15 +479,11 @@
       PCE_Mat_Init(&H_s);
 
       // H_s= Psi^T Psi
-<<<<<<< HEAD
-      PCE_PsiTHPsi(hd, Psi2, Psi1, &mult_pthp, &H_s, &ee, ham_struct->communication_device, ham_struct->compute_device,
-=======
       if(libpce_use_scalapack_matmats) {
       PCE_PsiTHPsi_Scalapack(hd, Psi2, Psi1, &H_s, &se, ham_struct->communication_device, ham_struct->compute_device,
                    kptcomm, dmcomm);
       } else {
-      PCE_PsiTHPsi(hd, Psi2, Psi1, &mult_pthp, &H_s, ham_struct->communication_device, ham_struct->compute_device,
->>>>>>> 106a2360
+      PCE_PsiTHPsi(hd, Psi2, Psi1, &mult_pthp, &H_s, &ee, ham_struct->communication_device, ham_struct->compute_device,
                    kptcomm, dmcomm);
       }
 #if USE_GPU
@@ -501,13 +493,10 @@
       }
 #endif
 
-<<<<<<< HEAD
-      if(mult_pthp != NULL) {
-      ca3dmm_engine_free(&mult_pthp);
-=======
       if(!libpce_use_scalapack_matmats) {
-        ca3dmm_engine_free(&mult_pthp);
->>>>>>> 106a2360
+          if(mult_pthp != NULL) {
+              ca3dmm_engine_free(&mult_pthp);
+          }
       }
 
       double a_PsiTPsi = MPI_Wtime();
@@ -545,15 +534,11 @@
     t1 = MPI_Wtime();
     // ** solve the generalized eigenvalue problem Hp * Q = Mp * Q * Lambda **//
     #ifdef USE_DP_SUBEIG
-<<<<<<< HEAD
-    PCE_Eigensolve(Eigvals, hd, &H_s, &M_s, &ee, ham_struct->communication_device, ham_struct->compute_device, kptcomm);
-=======
     if(libpce_use_scalapack_matmats) {
     PCE_Eigensolve_Scalapack(Eigvals, hd, &H_s, &M_s, &se,  ham_struct->communication_device, ham_struct->compute_device, kptcomm);
     } else {
-    PCE_Eigensolve(Eigvals, hd, &H_s, &M_s, ham_struct->communication_device, ham_struct->compute_device, kptcomm);
-    }
->>>>>>> 106a2360
+    PCE_Eigensolve(Eigvals, hd, &H_s, &M_s, &ee, ham_struct->communication_device, ham_struct->compute_device, kptcomm);
+    }
 #if USE_GPU
       if(ham_struct->compute_device == DEVICE_TYPE_DEVICE) {
         gpuErrchk( cudaPeekAtLastError() );
@@ -621,18 +606,15 @@
     #ifdef USE_DP_SUBEIG
       // DP_Subspace_Rotation(pSPARC, pSPARC->Xorb + spn_i*size_s);
 
-      ca3dmm_engine_p mult_subsp;
-<<<<<<< HEAD
-      PCE_Subspace_Rotation(hd, &mult_subsp, Psi2, &H_s, Psi1, &ee, ham_struct->communication_device,
-=======
+    ca3dmm_engine_p mult_subsp;
     if(libpce_use_scalapack_matmats) {
       PCE_Subspace_Rotation_Scalapack(hd, Psi2, &H_s, Psi1, &se, ham_struct->communication_device,
->>>>>>> 106a2360
                             ham_struct->compute_device, kptcomm, dmcomm);
       MPI_Barrier(kptcomm);
       PCE_Scalapack_Destroy(&se);
     } else {
-      PCE_Subspace_Rotation(hd, &mult_subsp, Psi2, &H_s, Psi1, ham_struct->communication_device, ham_struct->compute_device, kptcomm, dmcomm);
+      PCE_Subspace_Rotation(hd, &mult_subsp, Psi2, &H_s, Psi1, &ee, ham_struct->communication_device,
+                            ham_struct->compute_device, kptcomm, dmcomm);
       PCE_Mat_Destroy(&H_s);
       ca3dmm_engine_free(&mult_subsp);
     }
