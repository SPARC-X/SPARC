--- conflicted
+++ resolved
@@ -9,29 +9,23 @@
 # Set USE_DP_SUBEIG = 1 to use SPARC rather than ScaLAPACK routines for matrix data distribution
 # (USE_DP_SUBEIG = 1 is required if both USE_MKL = 0 and USE_SCALAPACK = 0)
 # Set USE_DP_SUBEIG = 0 to use ScaLAPACK rather than SPARC routines
-<<<<<<< HEAD
 USE_DP_SUBEIG = 1
-
-=======
-USE_DP_SUBEIG = 0
->>>>>>> adfe6a81
 # Set USE_FFTW = 1 to use FFTW for fast Fourier transform in vdWDF. Don't open it together with USE_MKL
 USE_FFTW      = 0
 
 # Set DEBUG_MODE = 1 to run with debug mode and print debug output
 DEBUG_MODE    = 1
-<<<<<<< HEAD
 
 USE_PCE := 1
 ifeq ($(USE_PCE), 1)
 ifeq ($(USE_DP_SUBEIG), 0)
-	$(error USE_PCE=1 is currently only tested with USE_DP_SUBEIG=1)
+$(error USE_PCE=1 is currently only tested with USE_DP_SUBEIG=1)
 endif
 ifeq ($(ACCEL), 1)
-	$(error USE_PCE=1 is currently only tested with ACCEL=0)
+$(error USE_PCE=1 is currently only tested with ACCEL=0)
 endif
 ifeq ($(USE_EVA_MODULE), 1)
-	$(error USE_PCE=1 is currently only tested with USE_EVA_MODULE=0)
+$(error USE_PCE=1 is currently only tested with USE_EVA_MODULE=0)
 endif
 USE_GPU    := 1
 USE_ELPA := 1
@@ -40,8 +34,6 @@
 USE_ELPA := 0
 endif
 DEBUG_MODE    = 1
-=======
->>>>>>> adfe6a81
 
 # Enable SIMD vectorization for complex stencil routines
 # CAUTION: for some compilers this results in wrong results! Use for intel/19.0.3 or later versions
@@ -61,12 +53,7 @@
 # BLASROOT = /usr/lib64
 # LDFLAGS += -L$(BLASROOT)
 
-<<<<<<< HEAD
-#CPPFLAGS = -Iinclude/ -I ../Hamiltonian/include -I ../Hamiltonian/CA3DMM/include -DSPARC_COMPILATION
-CPPFLAGS = -Iinclude/ -Iexx/ -IvdW/d3 -IvdW/vdWDF -Imgga
-=======
 CPPFLAGS = -Iinclude/ -Iexx/ -IvdW/d3 -IvdW/vdWDF -Imgga/ -Isq
->>>>>>> adfe6a81
 LDLIBS   = -lrt
 
 LIBPCE_DEP = main.o # Dummy value for dependency
