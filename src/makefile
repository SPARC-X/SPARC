--- conflicted
+++ resolved
@@ -9,13 +9,11 @@
 # Set USE_DP_SUBEIG = 1 to use SPARC rather than ScaLAPACK routines for matrix data distribution
 # (USE_DP_SUBEIG = 1 is required if both USE_MKL = 0 and USE_SCALAPACK = 0)
 # Set USE_DP_SUBEIG = 0 to use ScaLAPACK rather than SPARC routines
-<<<<<<< HEAD
 USE_DP_SUBEIG = 1
-=======
-USE_DP_SUBEIG = 0
+
 # Set USE_FFTW = 1 to use FFTW for fast Fourier transform in vdWDF. Don't open it together with USE_MKL
 USE_FFTW      = 0
->>>>>>> 4cd94c44
+
 # Set DEBUG_MODE = 1 to run with debug mode and print debug output
 DEBUG_MODE    = 1
 
