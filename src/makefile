--- conflicted
+++ resolved
@@ -91,10 +91,7 @@
 # if you are using BLAS instead of OpenBLAS, change -lopenblas to -lblas
 # and move it to after -llapack
 LDLIBS += -lopenblas -lm
-<<<<<<< HEAD
 #LDLIBS += -lopenblas -llapack -llapacke -lm
-=======
->>>>>>> 390d619b
 #LDLIBS += -llapacke -llapack -lblas -lm
 endif
 
