--- conflicted
+++ resolved
@@ -12,9 +12,8 @@
 USE_DP_SUBEIG = 1
 # Set DEBUG_MODE = 1 to run with debug mode and print debug output
 DEBUG_MODE    = 1
-<<<<<<< HEAD
 
-USE_PCE := 0
+USE_PCE := 1
 ifeq ($(USE_PCE), 1)
 ifeq ($(USE_DP_SUBEIG), 0)
 	$(error USE_PCE=1 is currently only tested with USE_DP_SUBEIG=1)
@@ -31,8 +30,7 @@
 USE_GPU    := 0
 USE_ELPA := 0
 endif
-=======
->>>>>>> 84661e78
+DEBUG_MODE    = 1
 
 # Enable SIMD vectorization for complex stencil routines
 # CAUTION: for some compilers this results in wrong results! Use for intel/19.0.3 or later versions
