--- conflicted
+++ resolved
@@ -54,12 +54,8 @@
 # BLASROOT = /usr/lib64
 # LDFLAGS += -L$(BLASROOT)
 
-<<<<<<< HEAD
 #CPPFLAGS = -Iinclude/ -I ../Hamiltonian/include -I ../Hamiltonian/CA3DMM/include -DSPARC_COMPILATION
-CPPFLAGS = -Iinclude/ -Iexx/
-=======
 CPPFLAGS = -Iinclude/ -Iexx/ -IvdW/d3 -IvdW/vdWDF -Imgga
->>>>>>> 578eadec
 LDLIBS   = -lrt
 
 LIBPCE_DEP = main.o # Dummy value for dependency
