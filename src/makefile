--- conflicted
+++ resolved
@@ -2,7 +2,7 @@
 # Warning: don't turn on USE_MKL and USE_SCALAPACK simultaneously
 # Set USE_MKL = 1 to compile with MKL BLAS, LAPACK, and ScaLAPACK
 # Set USE_MKL = 0 otherwise
-USE_MKL       = 0
+USE_MKL       = 1
 # Set USE_SCALAPACK = 1 to compile with non-MKL BLAS, LAPACK, and ScaLAPACK
 # Set USE_SCALAPACK = 0 to compile with non-MKL BLAS and LAPACK only
 USE_SCALAPACK = 0
@@ -10,15 +10,12 @@
 # (USE_DP_SUBEIG = 1 is required if both USE_MKL = 0 and USE_SCALAPACK = 0)
 # Set USE_DP_SUBEIG = 0 to use ScaLAPACK rather than SPARC routines
 USE_DP_SUBEIG = 1
-<<<<<<< HEAD
 
-=======
->>>>>>> bd154375
 # Set USE_FFTW = 1 to use FFTW for fast Fourier transform in vdWDF. Don't open it together with USE_MKL
 USE_FFTW      = 0
 
 # Set DEBUG_MODE = 1 to run with debug mode and print debug output
-DEBUG_MODE    = 0
+DEBUG_MODE    = 1
 
 USE_PCE := 1
 ifeq ($(USE_PCE), 1)
