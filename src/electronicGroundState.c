--- conflicted
+++ resolved
@@ -37,7 +37,6 @@
 #include "forces.h"
 #include "stress.h"
 #include "pressure.h"
-<<<<<<< HEAD
 
 #if USE_PCE
 #include <libpce.h>
@@ -46,9 +45,7 @@
 #include "pce_interface.h"
 #endif
 
-=======
 #include "exactExchange.h"
->>>>>>> bec98d4d
 #include "vdW/d3/d3Correction.h"
 
 #ifdef USE_EVA_MODULE
